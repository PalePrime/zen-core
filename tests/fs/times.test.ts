--- conflicted
+++ resolved
@@ -7,15 +7,6 @@
 
 const path = 'x.txt';
 
-<<<<<<< HEAD
-suite('times', () => {
-	function expect_assert(resource: string | number, atime: Date | number, mtime: Date | number) {
-		const stats = typeof resource == 'string' ? fs.statSync(resource) : fs.fstatSync(resource);
-		// check up to single-second precision since sub-second precision is OS and fs dependent
-		assert.equal(_toUnixTimestamp(atime), _toUnixTimestamp(stats.atime));
-		assert.equal(_toUnixTimestamp(mtime), _toUnixTimestamp(stats.mtime));
-	}
-=======
 /**
  * Gets unix timestamps from stats
  *
@@ -27,14 +18,9 @@
 		mtime: Math.floor(stats.mtimeMs),
 	};
 }
->>>>>>> 9d63eee8
 
 suite('times', () => {
 	async function runTest(atime: Date | number, mtime: Date | number): Promise<void> {
-<<<<<<< HEAD
-		fs.utimesSync(path, atime, mtime);
-		expect_assert(path, atime, mtime);
-=======
 		const times = {
 			atime: typeof atime == 'number' ? Math.floor(atime) : atime.getTime(),
 			mtime: typeof mtime == 'number' ? Math.floor(mtime) : mtime.getTime(),
@@ -43,7 +29,6 @@
 		await fs.promises.utimes(path, atime, mtime);
 
 		assert.deepStrictEqual(unixTimestamps(await fs.promises.stat(path)), times);
->>>>>>> 9d63eee8
 
 		await fs.promises.utimes('foobarbaz', atime, mtime).catch((error: ErrnoError) => {
 			assert(error instanceof ErrnoError);
@@ -56,11 +41,7 @@
 		assert.deepStrictEqual(unixTimestamps(await handle.stat()), times);
 
 		fs.utimesSync(path, atime, mtime);
-<<<<<<< HEAD
-		expect_assert(path, atime, mtime);
-=======
 		assert.deepStrictEqual(unixTimestamps(fs.statSync(path)), times);
->>>>>>> 9d63eee8
 
 		try {
 			fs.utimesSync('foobarbaz', atime, mtime);
